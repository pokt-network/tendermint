--- conflicted
+++ resolved
@@ -3,11 +3,12 @@
 import (
 	"bytes"
 	"fmt"
-	"github.com/tendermint/tendermint/crypto"
 	"reflect"
 	"runtime/debug"
 	"sync"
 	"time"
+
+	"github.com/tendermint/tendermint/crypto"
 
 	"github.com/tendermint/tendermint/crypto"
 
@@ -978,13 +979,8 @@
 		return
 	}
 
-<<<<<<< HEAD
 	// Change isProposer with the new getProposer to optimize for N validators.
 	// We only look for the proposer once and do multiple []byte comparison.
-=======
-	//Change isProposer with the new getProposer to optimize for N validators.
-	//We only look for the proposer once and do multiple []byte comparison.
->>>>>>> 637a4d69
 	proposerAddress := cs.getProposer().Address
 
 	for _, pubKey := range pubKeys {
@@ -2060,11 +2056,7 @@
 			cs.Logger.Info("Signed and pushed vote", "height", cs.Height, "round", cs.Round, "vote", vote, "err", err)
 			votes = append(votes, vote)
 		} else {
-<<<<<<< HEAD
 			// if !cs.replayMode {
-=======
-			//if !cs.replayMode {
->>>>>>> 637a4d69
 			cs.Logger.Error("Error signing vote", "height", cs.Height, "round", cs.Round, "vote", vote, "err", err)
 			//}
 		}
